from pydantic import BaseModel
from typing import Union, Any

<<<<<<< HEAD
from chromadb.api.types import Include
=======
>>>>>>> c4bce6de

# type supports single and batch mode
class AddEmbedding(BaseModel):
    embeddings: list
    metadatas: Union[list, dict] = None
    documents: Union[str, list] = None
    ids: Union[str, list] = None
    increment_index: bool = True


class UpdateEmbedding(BaseModel):
    embeddings: list = None
    metadatas: Union[list, dict] = None
    documents: Union[str, list] = None
    ids: Union[str, list] = None
    increment_index: bool = True


class QueryEmbedding(BaseModel):
    where: dict = {}
    where_document: dict = {}
    query_embeddings: list
    n_results: int = 10
    include: Include = ["embeddings", "metadatas", "documents", "distances"]


class ProcessEmbedding(BaseModel):
    collection_name: str = None
    training_dataset_name: str = None
    unlabeled_dataset_name: str = None


class GetEmbedding(BaseModel):
    ids: list = None
    where: dict = None
    where_document: dict = None
    sort: str = None
    limit: int = None
    offset: int = None


class CountEmbedding(BaseModel):
    collection_name: str = None


class RawSql(BaseModel):
    raw_sql: str = None


class SpaceKeyInput(BaseModel):
    collection_name: str


class DeleteEmbedding(BaseModel):
    ids: list = None
    where: dict = None
    where_document: dict = None


class CreateCollection(BaseModel):
    name: str
    metadata: dict = None


class UpdateCollection(BaseModel):
    new_name: str = None
    new_metadata: dict = None<|MERGE_RESOLUTION|>--- conflicted
+++ resolved
@@ -1,10 +1,6 @@
 from pydantic import BaseModel
 from typing import Union, Any
-
-<<<<<<< HEAD
 from chromadb.api.types import Include
-=======
->>>>>>> c4bce6de
 
 # type supports single and batch mode
 class AddEmbedding(BaseModel):
