--- conflicted
+++ resolved
@@ -76,11 +76,9 @@
     #
     #  COLLECTION METHODS
     #
-<<<<<<< HEAD
-    def create_collection(self, name: str, metadata: Optional[Dict] = None):
-=======
-    def create_collection(self, name, metadata=None, get_or_create=False):
->>>>>>> cacebdad
+    def create_collection(
+        self, name: str, metadata: Optional[Dict] = None, get_or_create: bool = False
+    ):
         if metadata is None:
             metadata = {}
 
@@ -92,7 +90,6 @@
                 return dupe_check
             else:
                 raise Exception(f"collection with name {name} already exists")
-            
 
         return self._conn.execute(
             f"""INSERT INTO collections (uuid, name, metadata) VALUES (?, ?, ?)""",
