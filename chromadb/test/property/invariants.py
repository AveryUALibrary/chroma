--- conflicted
+++ resolved
@@ -13,7 +13,6 @@
     assert count == expected_count
 
 
-<<<<<<< HEAD
 def _field_matches(
     collection: Collection,
     embeddings: EmbeddingSet,
@@ -69,11 +68,11 @@
 def documents_match(collection: Collection, embeddings: EmbeddingSet):
     """The actual embedding documents is equal to the expected documents"""
     _field_matches(collection, embeddings, "documents")
-=======
+
+
 def no_duplicates(collection: Collection):
     ids = collection.get()["ids"]
     assert len(ids) == len(set(ids))
->>>>>>> 0733afdb
 
 
 def ann_accuracy(
