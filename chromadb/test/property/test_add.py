import random
import uuid
from random import randint
from typing import cast, List, Any, Dict
import hypothesis
import pytest
import hypothesis.strategies as st
from hypothesis import given, settings
from chromadb.api import ServerAPI
from chromadb.api.types import Embeddings, Metadatas
from chromadb.test.conftest import (
    reset,
    NOT_CLUSTER_ONLY,
    override_hypothesis_profile,
)
import chromadb.test.property.strategies as strategies
import chromadb.test.property.invariants as invariants
from chromadb.test.utils.wait_for_version_increase import wait_for_version_increase
from chromadb.utils.batch_utils import create_batches


collection_st = st.shared(strategies.collections(with_hnsw_params=True), key="coll")


# Hypothesis tends to generate smaller values so we explicitly segregate the
# the tests into tiers, Small, Medium. Hypothesis struggles to generate large
# record sets so we explicitly create a large record set without using Hypothesis
@given(
    collection=collection_st,
    record_set=strategies.recordsets(collection_st, min_size=1, max_size=500),
    should_compact=st.booleans(),
)
@settings(
    deadline=None,
    parent=override_hypothesis_profile(
        normal=hypothesis.settings(max_examples=500),
        fast=hypothesis.settings(max_examples=200),
    ),
)
def test_add_small(
    api: ServerAPI,
    collection: strategies.Collection,
    record_set: strategies.RecordSet,
    should_compact: bool,
) -> None:
<<<<<<< HEAD
    print("Running test_add")
    reset(api)

=======
    _test_add(api, collection, record_set, should_compact)


@given(
    collection=collection_st,
    record_set=strategies.recordsets(
        collection_st, min_size=250, max_size=500, num_unique_metadata=5
    ),
    should_compact=st.booleans(),
)
@settings(
    deadline=None,
    parent=override_hypothesis_profile(
        normal=hypothesis.settings(max_examples=5),
        fast=hypothesis.settings(max_examples=5),
    ),
    suppress_health_check=[
        hypothesis.HealthCheck.data_too_large,
        hypothesis.HealthCheck.too_slow,
        hypothesis.HealthCheck.function_scoped_fixture,
    ],
)
def test_add_medium(
    api: ServerAPI,
    collection: strategies.Collection,
    record_set: strategies.RecordSet,
    should_compact: bool,
) -> None:
    _test_add(api, collection, record_set, should_compact)


def _test_add(
    api: ServerAPI,
    collection: strategies.Collection,
    record_set: strategies.RecordSet,
    should_compact: bool,
) -> None:
    print("Running test_add")
    reset(api)

>>>>>>> dafd1ff2
    try:
        # TODO: Generative embedding functions
        coll = api.create_collection(
            name=collection.name,
            metadata=collection.metadata,  # type: ignore
            embedding_function=collection.embedding_function,
        )

        print("WRAPPING")
        normalized_record_set = invariants.wrap_all(record_set)
        print("WRAPPED")
<<<<<<< HEAD
=======
        print("LEN OF RECORD SET", len(normalized_record_set["ids"]))
>>>>>>> dafd1ff2

        # TODO: The type of add() is incorrect as it does not allow for metadatas
        # like [{"a": 1}, None, {"a": 3}]
        coll.add(**record_set)  # type: ignore
        print("ADDED")
<<<<<<< HEAD
        if not NOT_CLUSTER_ONLY:
            # Only wait for compaction if the size of the collection is
            # some minimal size
            if should_compact and len(normalized_record_set["ids"]) > 10:
                initial_version = coll.get_model()["version"]
                # Wait for the model to be updated
                wait_for_version_increase(api, collection.name, initial_version)
=======
        if (
            not NOT_CLUSTER_ONLY
            and should_compact
            and len(normalized_record_set["ids"]) > 10
        ):
            # Only wait for compaction if the size of the collection is
            # some minimal size
            initial_version = coll.get_model()["version"]
            # Wait for the model to be updated
            wait_for_version_increase(api, collection.name, initial_version)
>>>>>>> dafd1ff2

        print("INVAR CHECK")
        invariants.count(coll, cast(strategies.RecordSet, normalized_record_set))
        print("COUNT PASSED")
        n_results = max(1, (len(normalized_record_set["ids"]) // 10))
        invariants.ann_accuracy(
            coll,
            cast(strategies.RecordSet, normalized_record_set),
            n_results=n_results,
            embedding_function=collection.embedding_function,
        )
        print("ANN PASSED")
    except Exception as e:
        print("FAILED ", e)
        # print the backtrace
        import traceback
<<<<<<< HEAD

        print(traceback.format_exc())
        raise e
    print("PASSED")
=======
>>>>>>> dafd1ff2

        print(traceback.format_exc())
        raise e
    print("PASSED")


# Hypothesis struggles to generate large record sets so we explicitly create
# a large record set
def create_large_recordset(
    min_size: int = 45000,
    max_size: int = 50000,
) -> strategies.RecordSet:
    size = randint(min_size, max_size)

    ids = [str(uuid.uuid4()) for _ in range(size)]
    metadatas = [{"some_key": f"{i}"} for i in range(size)]
    documents = [f"Document {i}" for i in range(size)]
    embeddings = [[1, 2, 3] for _ in range(size)]
    record_set: Dict[str, List[Any]] = {
        "ids": ids,
        "embeddings": cast(Embeddings, embeddings),
        "metadatas": metadatas,
        "documents": documents,
    }
    return cast(strategies.RecordSet, record_set)


@given(collection=collection_st, should_compact=st.booleans())
@settings(deadline=None, max_examples=5)
def test_add_large(
    api: ServerAPI, collection: strategies.Collection, should_compact: bool
) -> None:
    print("LARGE SHOULD COMPACT", should_compact)
    reset(api)

    record_set = create_large_recordset(
        min_size=api.get_max_batch_size(),
        max_size=api.get_max_batch_size()
        + int(api.get_max_batch_size() * random.random()),
    )
    coll = api.create_collection(
        name=collection.name,
        metadata=collection.metadata,  # type: ignore
        embedding_function=collection.embedding_function,
    )
    normalized_record_set = invariants.wrap_all(record_set)

    for batch in create_batches(
        api=api,
        ids=cast(List[str], record_set["ids"]),
        embeddings=cast(Embeddings, record_set["embeddings"]),
        metadatas=cast(Metadatas, record_set["metadatas"]),
        documents=cast(List[str], record_set["documents"]),
    ):
        coll.add(*batch)

    if not NOT_CLUSTER_ONLY and should_compact:
        initial_version = coll.get_model()["version"]
        # Wait for the model to be updated
        wait_for_version_increase(api, collection.name, initial_version)

    invariants.count(coll, cast(strategies.RecordSet, normalized_record_set))


@given(collection=collection_st)
@settings(deadline=None, max_examples=1)
def test_add_large_exceeding(api: ServerAPI, collection: strategies.Collection) -> None:
    reset(api)

    record_set = create_large_recordset(
        min_size=api.get_max_batch_size(),
        max_size=api.get_max_batch_size()
        + int(api.get_max_batch_size() * random.random()),
    )
    coll = api.create_collection(
        name=collection.name,
        metadata=collection.metadata,  # type: ignore
        embedding_function=collection.embedding_function,
    )

    with pytest.raises(Exception) as e:
        coll.add(**record_set)
    assert "exceeds maximum batch size" in str(e.value)


# TODO: This test fails right now because the ids are not sorted by the input order
@pytest.mark.xfail(
    reason="This is expected to fail right now. We should change the API to sort the \
    ids by input order."
)
def test_out_of_order_ids(api: ServerAPI) -> None:
    reset(api)
    ooo_ids = [
        "40",
        "05",
        "8",
        "6",
        "10",
        "01",
        "00",
        "3",
        "04",
        "20",
        "02",
        "9",
        "30",
        "11",
        "13",
        "2",
        "0",
        "7",
        "06",
        "5",
        "50",
        "12",
        "03",
        "4",
        "1",
    ]

    coll = api.create_collection(
        "test", embedding_function=lambda input: [[1, 2, 3] for _ in input]  # type: ignore
    )
    embeddings: Embeddings = [[1, 2, 3] for _ in ooo_ids]
    coll.add(ids=ooo_ids, embeddings=embeddings)
    get_ids = coll.get(ids=ooo_ids)["ids"]
    assert get_ids == ooo_ids


def test_add_partial(api: ServerAPI) -> None:
    """Tests adding a record set with some of the fields set to None."""
    reset(api)

    coll = api.create_collection("test")
    # TODO: We need to clean up the api types to support this typing
    coll.add(
        ids=["1", "2", "3"],
        embeddings=[[1, 2, 3], [1, 2, 3], [1, 2, 3]],  # type: ignore
        metadatas=[{"a": 1}, None, {"a": 3}],  # type: ignore
        documents=["a", "b", None],  # type: ignore
    )

    results = coll.get()
    assert results["ids"] == ["1", "2", "3"]
    assert results["metadatas"] == [{"a": 1}, None, {"a": 3}]
    assert results["documents"] == ["a", "b", None]<|MERGE_RESOLUTION|>--- conflicted
+++ resolved
@@ -43,11 +43,6 @@
     record_set: strategies.RecordSet,
     should_compact: bool,
 ) -> None:
-<<<<<<< HEAD
-    print("Running test_add")
-    reset(api)
-
-=======
     _test_add(api, collection, record_set, should_compact)
 
 
@@ -88,7 +83,6 @@
     print("Running test_add")
     reset(api)
 
->>>>>>> dafd1ff2
     try:
         # TODO: Generative embedding functions
         coll = api.create_collection(
@@ -100,24 +94,12 @@
         print("WRAPPING")
         normalized_record_set = invariants.wrap_all(record_set)
         print("WRAPPED")
-<<<<<<< HEAD
-=======
         print("LEN OF RECORD SET", len(normalized_record_set["ids"]))
->>>>>>> dafd1ff2
 
         # TODO: The type of add() is incorrect as it does not allow for metadatas
         # like [{"a": 1}, None, {"a": 3}]
         coll.add(**record_set)  # type: ignore
         print("ADDED")
-<<<<<<< HEAD
-        if not NOT_CLUSTER_ONLY:
-            # Only wait for compaction if the size of the collection is
-            # some minimal size
-            if should_compact and len(normalized_record_set["ids"]) > 10:
-                initial_version = coll.get_model()["version"]
-                # Wait for the model to be updated
-                wait_for_version_increase(api, collection.name, initial_version)
-=======
         if (
             not NOT_CLUSTER_ONLY
             and should_compact
@@ -128,7 +110,6 @@
             initial_version = coll.get_model()["version"]
             # Wait for the model to be updated
             wait_for_version_increase(api, collection.name, initial_version)
->>>>>>> dafd1ff2
 
         print("INVAR CHECK")
         invariants.count(coll, cast(strategies.RecordSet, normalized_record_set))
@@ -145,13 +126,6 @@
         print("FAILED ", e)
         # print the backtrace
         import traceback
-<<<<<<< HEAD
-
-        print(traceback.format_exc())
-        raise e
-    print("PASSED")
-=======
->>>>>>> dafd1ff2
 
         print(traceback.format_exc())
         raise e
